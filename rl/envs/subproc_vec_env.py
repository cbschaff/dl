--- conflicted
+++ resolved
@@ -51,16 +51,10 @@
                 count += 1
                 remote.send(rng.get_state())
             elif cmd == 'get_state':
-<<<<<<< HEAD
                 count += 1
                 remote.send([env_state_dict(env) for env in envs])
             elif count == 0:
                 continue
-=======
-                remote.send(env_state_dict(env))
->>>>>>> dd54b31e
-            else:
-                break
 
     finally:
         env.close()
